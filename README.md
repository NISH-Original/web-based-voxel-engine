--- conflicted
+++ resolved
@@ -1,8 +1,3 @@
 # Minecraft Clone in Three.js
 
-Attempting to make my own clone of Minecraft with Three.js because I was bored :)
-<<<<<<< HEAD
-=======
-
-![chunk_render](https://github.com/user-attachments/assets/848d04c0-0829-4824-b024-586aa3258da9)
->>>>>>> 1e5dbf71
+Attempting to make my own clone of Minecraft with Three.js because I was bored :)